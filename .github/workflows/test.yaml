--- conflicted
+++ resolved
@@ -78,12 +78,8 @@
           MPLBACKEND: agg
           PLATFORM: ${{ matrix.os }}
           DISPLAY: :42
-<<<<<<< HEAD
+          WANDB_API_KEY: ${{ secrets.WANDB_API_KEY }}
         run: uvx hatch run ${{ matrix.env.name }}:run-cov -v --color=yes -n auto
-=======
-          WANDB_API_KEY: ${{ secrets.WANDB_API_KEY }}
-        run: uvx hatch run ${{ matrix.env.name }}:run-cov
->>>>>>> b5b75430
       - name: generate coverage report
         run: |
           # See https://coverage.readthedocs.io/en/latest/config.html#run-patch
@@ -91,13 +87,9 @@
           uvx hatch run ${{ matrix.env.name }}:cov-report   # report visibly
           uvx hatch run ${{ matrix.env.name }}:coverage xml # create report for upload
       - name: Upload coverage
-<<<<<<< HEAD
         uses: codecov/codecov-action@v5
-=======
-        uses: codecov/codecov-action@v4
         with:
           token: ${{ secrets.CODECOV_TOKEN }}
->>>>>>> b5b75430
 
   # Check that all tests defined above pass. This makes it easy to set a single "required" test in branch
   # protection instead of having to update it frequently. See https://github.com/re-actors/alls-green#why.
