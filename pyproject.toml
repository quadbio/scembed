[build-system]
build-backend = "hatchling.build"
requires = [ "hatch-vcs", "hatchling" ]

[project]
name = "scembed"
description = "Run embedding comparisons for single-cell data"
readme = "README.md"
license = { file = "LICENSE" }
maintainers = [
  { name = "Marius Lange", email = "mlange@ethz.ch" },
]
authors = [
  { name = "Marius Lange" },
]
requires-python = ">=3.11"
classifiers = [
  "Programming Language :: Python :: 3 :: Only",
  "Programming Language :: Python :: 3.11",
  "Programming Language :: Python :: 3.12",
  "Programming Language :: Python :: 3.13",
]
dynamic = [ "version" ]

dependencies = [
  "numpy>=2.1",
  "pyarrow>=21",         # Required for parquet support in pandas
  "scanpy>=1.11.4",
  "scib-metrics>=0.5.6",
  "scipy>=1.16",         # Ensure compatibility with PyTorch tensors
  "session-info2",
  "wandb",
]

optional-dependencies.all = [
  "scembed[cpu,gpu,fast-metrics]",
]
optional-dependencies.cpu = [
  "pyliger>=0.2.4",
  "scanorama>=1.7.4",
]
optional-dependencies.dev = [
  "pre-commit",
  "twine>=4.0.2",
]
optional-dependencies.doc = [
  "docutils>=0.8,!=0.18.*,!=0.19.*",
  "ipykernel",
  "ipython",
  "myst-nb>=1.1",
  "pandas",
  # Until pybtex >0.24.0 releases: https://bitbucket.org/pybtex-devs/pybtex/issues/169/
  "setuptools",
  "sphinx>=8.1",
  "sphinx-autodoc-typehints",
  "sphinx-book-theme>=1",
  "sphinx-copybutton",
  "sphinx-tabs",
  "sphinxcontrib-bibtex>=1",
  "sphinxext-opengraph",
]
optional-dependencies.fast-metrics = [
  "faiss-gpu",         # GPU-accelerated nearest neighbors
  "rapids-singlecell", # GPU-accelerated single-cell analysis
]

optional-dependencies.gpu = [
  "harmony-pytorch", # GPU-accelerated Harmony
  "scarches>=0.6.1", # for scPoli
  "scvi-tools>=1.3",
  "torch>=2.8",
]

optional-dependencies.test = [
<<<<<<< HEAD
  "coverage>=7.10",
  "pytest",
  "pytest-cov",     # For VS Code’s coverage functionality
=======
  "coverage",
  "h5py",         # for testing h5 format
  "pyarrow",      # for testing parquet format (already in main deps but explicit for tests)
  "pytest",
  "scembed[cpu]",
  "scembed[gpu]",
>>>>>>> b5b75430
]
# https://docs.pypi.org/project_metadata/#project-urls
urls.Documentation = "https://scembed.readthedocs.io/"
urls.Homepage = "https://github.com/quadbio/scembed"
urls.Source = "https://github.com/quadbio/scembed"

[tool.hatch.version]
source = "vcs"

[tool.hatch.envs.default]
installer = "uv"
features = [ "dev" ]

[tool.hatch.envs.docs]
features = [ "doc" ]
scripts.build = "sphinx-build -M html docs docs/_build {args}"
scripts.open = "python -m webbrowser -t docs/_build/html/index.html"
scripts.clean = "git clean -fdX -- {args:docs}"

# Test the lowest and highest supported Python versions with stable deps
[[tool.hatch.envs.hatch-test.matrix]]
python = [ "3.11", "3.13" ]

[tool.hatch.envs.hatch-test]
features = [ "dev", "test" ]

[tool.ruff]
line-length = 120
src = [ "src" ]
extend-include = [ "*.ipynb" ]

format.docstring-code-format = true

lint.select = [
  "B",      # flake8-bugbear
  "BLE",    # flake8-blind-except
  "C4",     # flake8-comprehensions
  "D",      # pydocstyle
  "E",      # Error detected by Pycodestyle
  "F",      # Errors detected by Pyflakes
  "I",      # isort
  "RUF100", # Report unused noqa directives
  "TID",    # flake8-tidy-imports
  "UP",     # pyupgrade
  "W",      # Warning detected by Pycodestyle
]
lint.ignore = [
  "B008", # Errors from function calls in argument defaults. These are fine when the result is immutable.
  "D100", # Missing docstring in public module
  "D104", # Missing docstring in public package
  "D105", # __magic__ methods are often self-explanatory, allow missing docstrings
  "D107", # Missing docstring in __init__
  # Disable one in each pair of mutually incompatible rules
  "D203", # We don’t want a blank line before a class docstring
  "D213", # <> We want docstrings to start immediately after the opening triple quote
  "D400", # first line should end with a period [Bug: doesn’t work with single-line docstrings]
  "D401", # First line should be in imperative mood; try rephrasing
  "E501", # line too long -> we accept long comment lines; formatter gets rid of long code lines
  "E731", # Do not assign a lambda expression, use a def -> lambda expression assignments are convenient
  "E741", # allow I, O, l as variable names -> I is the identity matrix
]
lint.per-file-ignores."*/__init__.py" = [ "F401" ]
lint.per-file-ignores."docs/*" = [ "I" ]
lint.per-file-ignores."tests/*" = [ "D" ]
lint.pydocstyle.convention = "numpy"

[tool.pytest.ini_options]
testpaths = [ "tests" ]
xfail_strict = true
addopts = [
  "--import-mode=importlib", # allow using test files with same name
]

[tool.coverage.run]
source = [ "scembed" ]
patch = [ "subprocess" ]
omit = [
  "**/test_*.py",
]

[tool.cruft]
skip = [
  "tests",
  "src/**/__init__.py",
  "src/**/basic.py",
  "docs/api.md",
  "docs/changelog.md",
  "docs/references.bib",
  "docs/references.md",
  "docs/notebooks/example.ipynb",
]<|MERGE_RESOLUTION|>--- conflicted
+++ resolved
@@ -72,18 +72,13 @@
 ]
 
 optional-dependencies.test = [
-<<<<<<< HEAD
   "coverage>=7.10",
+  "h5py",           # for testing h5 format
+  "pyarrow",        # for testing parquet format (already in main deps but explicit for tests)
   "pytest",
-  "pytest-cov",     # For VS Code’s coverage functionality
-=======
-  "coverage",
-  "h5py",         # for testing h5 format
-  "pyarrow",      # for testing parquet format (already in main deps but explicit for tests)
-  "pytest",
+  "pytest-cov",     # For VS Code's coverage functionality
   "scembed[cpu]",
   "scembed[gpu]",
->>>>>>> b5b75430
 ]
 # https://docs.pypi.org/project_metadata/#project-urls
 urls.Documentation = "https://scembed.readthedocs.io/"
